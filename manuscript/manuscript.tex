%%%%%%%%%%%%%%%%%%%%%%%%%%%%%%%%%%%%%%%%%%%%%%%%%%%%%%%%%%%%%%%%%%%%%%%%%%%%%%%%%%%%%%%%%%%%%%%%%%%%%%%%%%%%%%%%%%%%%%%%%%%%%%%%%%%%%%%%%%%%%%%%%%%%%%%%%%%
% This is just an example/guide for you to refer to when submitting manuscripts to Frontiers, it is not mandatory to use Frontiers .cls files nor frontiers.tex  %
% This will only generate the Manuscript, the final article will be typeset by Frontiers after acceptance.   
%                                              %
%                                                                                                                                                         %
% When submitting your files, remember to upload this *tex file, the pdf generated with it, the *bib file (if bibliography is not within the *tex) and all the figures.
%%%%%%%%%%%%%%%%%%%%%%%%%%%%%%%%%%%%%%%%%%%%%%%%%%%%%%%%%%%%%%%%%%%%%%%%%%%%%%%%%%%%%%%%%%%%%%%%%%%%%%%%%%%%%%%%%%%%%%%%%%%%%%%%%%%%%%%%%%%%%%%%%%%%%%%%%%%

%%% Version 3.4 Generated 2022/06/14 %%%
%%% You will need to have the following packages installed: datetime, fmtcount, etoolbox, fcprefix, which are normally inlcuded in WinEdt. %%%
%%% In http://www.ctan.org/ you can find the packages and how to install them, if necessary. %%%
%%%  NB logo1.jpg is required in the path in order to correctly compile front page header %%%

\documentclass[utf8]{FrontiersinHarvard} % for articles in journals using the Harvard Referencing Style (Author-Date), for Frontiers Reference Styles by Journal: https://zendesk.frontiersin.org/hc/en-us/articles/360017860337-Frontiers-Reference-Styles-by-Journal
%\documentclass[utf8]{FrontiersinVancouver} % for articles in journals using the Vancouver Reference Style (Numbered), for Frontiers Reference Styles by Journal: https://zendesk.frontiersin.org/hc/en-us/articles/360017860337-Frontiers-Reference-Styles-by-Journal
%\documentclass[utf8]{frontiersinFPHY_FAMS} % Vancouver Reference Style (Numbered) for articles in the journals "Frontiers in Physics" and "Frontiers in Applied Mathematics and Statistics" 

%\setcitestyle{square} % for articles in the journals "Frontiers in Physics" and "Frontiers in Applied Mathematics and Statistics" 
\usepackage{url,hyperref,lineno,microtype,subcaption}
\usepackage[onehalfspacing]{setspace}
\usepackage{url,hyperref,lineno,microtype}
\usepackage[onehalfspacing]{setspace}
\linenumbers

\usepackage{nicefrac}
\usepackage[linesnumbered,lined,ruled,commentsnumbered]{algorithm2e}
\SetKwInOut{Input}{Initialization}


% Leave a blank line between paragraphs instead of using \\


\def\keyFont{\fontsize{8}{11}\helveticabold }
\def\firstAuthorLast{Takahashi {et~al.}} %use et al only if is more than 1 author
\def\Authors{Diego Takahashi\,$^{1,*}$, André L. A. Reis\,$^{2}$, Vanderlei C. Oliveira Jr.\,$^{1}$ and Valéria C. F. Barbosa\,$^{1}$}
% Affiliations should be keyed to the author's name with superscript numbers and be listed as follows: Laboratory, Institute, Department, Organization, City, State abbreviation (USA, Canada, Australia), and Country (without detailed address information such as city zip codes or street names).
% If one of the authors has a change of address, list the new address below the correspondence details using a superscript symbol and use the same symbol to indicate the author in the author list.
\def\Address{$^{1}$Observatório Nacional, Department of Geophysics, Rio de Janeiro, Brasil\\
$^{2}$Universidade do Estado do Rio de Janeiro, Department of Applied Geology, Rio de Janeiro, Brasil}
% The Corresponding Author should be marked with an asterisk
% Provide the exact contact address (this time including street name and city zip code) and email of the corresponding author
\def\corrAuthor{Valéria C.F. Barbosa}

\def\corrEmail{valcris@on.br}

\begin{document}
\onecolumn
\firstpage{1}

\title {The computation aspects of the equivalent-layer technique: review and perspective} 

\author[\firstAuthorLast ]{\Authors} %This field will be automatically populated
\address{} %This field will be automatically populated
\correspondance{} %This field will be automatically populated

\extraAuth{}% If there are more than 1 corresponding author, comment this line and uncomment the next one.
%\extraAuth{corresponding Author2 \\ Laboratory X2, Institute X2, Department X2, Organization X2, Street X2, City X2 , State XX2 (only USA, Canada and Australia), Zip Code2, X2 Country X2, email2@uni2.edu}


\maketitle

%%% Manuscript body 
\include{abstract}
\include{introduction}
\include{methodology}
%\include{flops}
\include{synthetic_results}
\include{real_results}
\include{conclusions}
%%% Final line for the text body


%%%% Some other informations below
\section*{Conflict of Interest Statement}
%All financial, commercial or other relationships that might be perceived by the academic community as representing a potential conflict of interest must be disclosed. If no such relationship exists, authors will be asked to confirm the following statement: 

The authors declare that the research was conducted in the absence of any commercial or financial relationships that could be construed as a potential conflict of interest.

\section*{Author Contributions}

The Author Contributions section is mandatory for all articles, including articles by sole authors. If an appropriate statement is not provided on submission, a standard one will be inserted during the production process. The Author Contributions statement must describe the contributions of individual authors referred to by their initials and, in doing so, all authors agree to be accountable for the content of the work. Please see  \href{https://www.frontiersin.org/guidelines/policies-and-publication-ethics#authorship-and-author-responsibilities}{here} for full authorship criteria.

\section*{Funding}
Diego Takahashi was supported by a Post-doctoral scholarship from CNPq (grant 300809/2022-0) Valéria C.F. Barbosa
was supported by fellowships from CNPq (grant 309624/2021-5) and FAPERJ (grant 26/202.582/2019). Vanderlei C. Oliveira Jr. was supported by fellowships from CNPq (grant 315768/2020-7) and FAPERJ (grant E-26/202.729/2018). 

\section*{Acknowledgments}
We thank the brazillian federal agencies CAPES, CNPq, state agency FAPERJ and Observatório Nacional research institute and Universidade do Estado do Rio de Janeiro.

\section*{Data Availability Statement}
The datasets generated for this study can be found in the frontiers-paper Github repository link: https://github.com/DiegoTaka/frontiers-paper.
% Please see the availability of data guidelines for more information, at https://www.frontiersin.org/guidelines/policies-and-publication-ethics#materials-and-data-policies

\bibliographystyle{Frontiers-Harvard} %  Many Frontiers journals use the Harvard referencing system (Author-date), to find the style and resources for the journal you are submitting to: https://zendesk.frontiersin.org/hc/en-us/articles/360017860337-Frontiers-Reference-Styles-by-Journal. For Humanities and Social Sciences articles please include page numbers in the in-text citations 
%\bibliographystyle{Frontiers-Vancouver} % Many Frontiers journals use the numbered referencing system, to find the style and resources for the journal you are submitting to: https://zendesk.frontiersin.org/hc/en-us/articles/360017860337-Frontiers-Reference-Styles-by-Journal
\bibliography{used-references}

\include{algorithms}
\include{tables}
<<<<<<< HEAD
%\section*{Figure captions}
=======
>>>>>>> d130b3a6
\include{figures}

%%% Make sure to upload the bib file along with the tex file and PDF
%%% Please see the test.bib file for some examples of references


%%% RULES FOR FIGURES


%\section*{Figure captions}
%
%%%% Please be aware that for original research articles we only permit a combined number of 15 figures and tables, one figure with multiple subfigures will count as only one figure.
%%%% Use this if adding the figures directly in the mansucript, if so, please remember to also upload the files when submitting your article
%%%% There is no need for adding the file termination, as long as you indicate where the file is saved. In the examples below the files (logo1.eps and logos.eps) are in the Frontiers LaTeX folder
%%%% If using *.tif files convert them to .jpg or .png
%%%%  NB logo1.eps is required in the path in order to correctly compile front page header %%%
%
%\begin{figure}[h!]
%\begin{center}
%\includegraphics[width=10cm]{logo1}% This is a *.eps file
%\end{center}
%\caption{ Enter the caption for your figure here.  Repeat as  necessary for each of your figures}\label{fig:1}
%\end{figure}
%
%\setcounter{figure}{2}
%\setcounter{subfigure}{0}
%\begin{subfigure}
%\setcounter{figure}{2}
%\setcounter{subfigure}{0}
%    \centering
%    \begin{minipage}[b]{0.5\textwidth}
%        \includegraphics[width=\linewidth]{logo1.eps}
%        \caption{This is Subfigure 1.}
%        \label{fig:Subfigure 1}
%    \end{minipage}  
%   
%\setcounter{figure}{2}
%\setcounter{subfigure}{1}
%    \begin{minipage}[b]{0.5\textwidth}
%        \includegraphics[width=\linewidth]{logo2.eps}
%        \caption{This is Subfigure 2.}
%        \label{fig:Subfigure 2}
%    \end{minipage}
%
%\setcounter{figure}{2}
%\setcounter{subfigure}{-1}
%    \caption{Enter the caption for your subfigure here. \textbf{(A)} This is the caption for Subfigure 1. \textbf{(B)} This is the caption for Subfigure 2.}
%    \label{fig: subfigures}
%\end{subfigure}

%%% If you don't add the figures in the LaTeX files, please upload them when submitting the article.
%%% Frontiers will add the figures at the end of the provisional pdf automatically
%%% The use of LaTeX coding to draw Diagrams/Figures/Structures should be avoided. They should be external callouts including graphics.

\end{document}<|MERGE_RESOLUTION|>--- conflicted
+++ resolved
@@ -97,10 +97,6 @@
 
 \include{algorithms}
 \include{tables}
-<<<<<<< HEAD
-%\section*{Figure captions}
-=======
->>>>>>> d130b3a6
 \include{figures}
 
 %%% Make sure to upload the bib file along with the tex file and PDF
